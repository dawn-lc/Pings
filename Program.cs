--- conflicted
+++ resolved
@@ -1,9 +1,4 @@
 ﻿using Spectre.Console;
-<<<<<<< HEAD
-using System;
-=======
-using Spectre.Console.Rendering;
->>>>>>> c066d48e
 using System.Collections.Concurrent;
 using System.Net;
 using System.Net.NetworkInformation;
@@ -50,62 +45,51 @@
         private CancellationTokenSource CancellationTokenSource { get; set; }
         private Logging? Logging { get; set; }
         private Dictionary<string, int> TaskMap { get; set; } 
-        public Table Tasks { get; set; } 
-
-        public ICMPMonitor(CancellationTokenSource cancellationTokenSource, Logging? logging)
-        {
-            TaskMap = [];
-            Tasks = new();
-<<<<<<< HEAD
-            CTS = cancellationTokenSource;
-            Task.Run(async () =>
-            {
-                while (!CTS.Token.IsCancellationRequested)
-                {
-                    await WriteLog();
-                    await Task.Delay(TimeSpan.FromMilliseconds(500), CTS.Token);
-                }
-                await WriteLog();
-            }, CTS.Token);
-        }
-        private Task WriteLog()
-        {
-            using StreamWriter outputFile = new(Path.GetFullPath("pings.log"), true);
-            StringBuilder builder = new();
-            while (Logs.TryDequeue(out string? item) && item != null)
-            {
-                builder.AppendLine(item);
-            }
-            return outputFile.WriteAsync(builder);
-        }
-        public void AddHost(string name, string ip, int timeout)
-        {
-            Tasks[ip] = new ICMPTestTask(name, ip, timeout, CTS);
-            Tasks[ip].WarningChanged += (task) => Logs.Enqueue($"[{DateTime.Now:yyyy-MM-ddTHH:mm:ss}] {task.Name}({task.IP}) {(task.Warning ? "触发" : "解除")}警告 当前状态：{task.State.ToChineseString()}");
-            Tasks[ip].StatusChanged += (task) => Logs.Enqueue($"[{DateTime.Now:yyyy-MM-ddTHH:mm:ss}] {task.Name}({task.IP}) {task.State.ToChineseString()} {(task.State == IPStatus.Success ? $"{(int)task.Delay.TotalMilliseconds}ms" : null)}");
-            Tasks[ip].DelayChanged += (task) => Logs.Enqueue($"[{DateTime.Now:yyyy-MM-ddTHH:mm:ss}] {task.Name}({task.IP}) 延迟波动 {(int)task.PreviousDelay.TotalMilliseconds}ms -> {(int)task.Delay.TotalMilliseconds}ms");
-=======
+        public Table TasksTable { get; set; }
+        public List<ICMPTestTask> Tasks { get; set; }
+
+        public ICMPMonitor(CancellationTokenSource cancellationTokenSource, Logging? logging = null)
+        {
             CancellationTokenSource = cancellationTokenSource;
             Logging = logging;
-            Tasks.AddColumns("名称", "IP/域名", "状态", "延迟");
-        }
+            Tasks = [];
+            TaskMap = [];
+            TasksTable = new() { Caption = new TableTitle("按 Q 退出/按 M 消除警告") };
+            TasksTable.AddColumns("名称", "IP/域名", "状态", "延迟", "记录");
+            TasksTable.Centered();
+        }
+
         public void AddHost(string name, string ip, int timeout)
         {
-            ICMPTestTask task = new(name, ip, timeout, CancellationTokenSource);
-            TaskMap.Add(task.IP, Tasks.Rows.Add(new List<IRenderable> { new Text(task.Name), new Text(task.IP), new Text(task.State.ToChineseString()), new Text($"{(int)task.Delay.TotalMilliseconds}ms") }));
-            task.DelayExceptionOccurred += (task) => Logging?.Log($"{task.Name}({task.IP}) 延迟波动 {(int)task.PreviousDelay.TotalMilliseconds}ms -> {(int)task.Delay.TotalMilliseconds}ms");
-            task.StatusChanged += (task) =>
-            {
-                Tasks.Rows.Update(TaskMap[task.IP], 2, new Text(task.State.ToChineseString()));
-                Logging?.Log($"{task.Name}({task.IP}) {task.State.ToChineseString()} {(task.State == IPStatus.Success ? $"{(int)task.Delay.TotalMilliseconds}ms" : null)}");
-            };
-            task.DelayChanged += (task) =>
-            {
-                Tasks.Rows.Update(TaskMap[task.IP], 3, new Text($"{(int)task.Delay.TotalMilliseconds}ms"));
-            };
->>>>>>> c066d48e
-        }
-    }
+            ICMPTestTask newTask = new(name, ip, timeout, CancellationTokenSource);
+            TaskMap.Add(newTask.IP, TasksTable.Rows.Add([new Text(newTask.Name), new Text(newTask.IP), new Text(newTask.State.ToChineseString()), new Text($"{(newTask.Delay.TotalMilliseconds < 0 ? "∞" : (int)newTask.Delay.TotalMilliseconds)}ms"), new Text(newTask.LastLog, newTask.Warning ? new Style(Color.Yellow, Color.Red, Decoration.Bold) : null)]));
+            newTask.LastLogChanged += (task) =>
+            {
+                TasksTable.Rows.Update(TaskMap[task.IP], 4, new Text(task.LastLog, task.Warning ? new Style(Color.Yellow, Color.Red, Decoration.Bold) : null));
+            };
+            newTask.DelayChanged += (task) =>
+            {
+                TasksTable.Rows.Update(TaskMap[task.IP], 3, new Text($"{(task.Delay.TotalMilliseconds < 0 ? "∞" : (int)task.Delay.TotalMilliseconds)}ms"));
+            };
+            newTask.WarningChanged += (task) =>
+            {
+                TasksTable.Rows.Update(TaskMap[task.IP], 4, new Text(task.LastLog, task.Warning ? new Style(Color.Yellow, Color.Red, Decoration.Bold) : null));
+                Logging?.Log($"{task.Name}({task.IP}) {(task.Warning ? "触发" : "解除")}警告 当前状态：{task.State.ToChineseString()}");
+            };
+            newTask.StatusChanged += (task) =>
+            {
+                TasksTable.Rows.Update(TaskMap[task.IP], 2, new Text(task.State.ToChineseString()));
+                Logging?.Log($"{task.Name}({task.IP}) {task.State.ToChineseString()} {(task.Delay.TotalMilliseconds < 0 ? "∞" : (int)task.Delay.TotalMilliseconds)}ms");
+            };
+            newTask.DelayExceptionOccurred += (task) =>
+            {
+                Logging?.Log($"{task.Name}({task.IP}) 延迟波动 {(int)task.PreviousDelay.TotalMilliseconds}ms -> {(task.Delay.TotalMilliseconds < 0 ? "∞" : (int)task.Delay.TotalMilliseconds)}ms");
+            };
+            Tasks.Add(newTask);
+        }
+    }
+
+
     class ICMPTestTask
     {
 
@@ -129,8 +113,8 @@
                 if (!Warning && lastLog != value)
                 {
                     lastLog = value;
-                    LastLogChanged?.Invoke(this);
-                }
+                }
+                LastLogChanged?.Invoke(this);
             }
         }
 
@@ -183,16 +167,12 @@
                 {
                     if (value > TimeSpan.FromMilliseconds(-1)) PreviousDelay = delay;
                     delay = value;
-<<<<<<< HEAD
+                    DelayChanged?.Invoke(this);
                     if (IsSignificantDelayChange())
                     {
-                        DelayChanged?.Invoke(this);
+                        DelayExceptionOccurred?.Invoke(this);
                         LastLog = $"{DateTime.Now:yyyy-MM-ddTHH:mm:ss} 延迟波动 {(int)PreviousDelay.TotalMilliseconds}ms -> {(int)Delay.TotalMilliseconds}ms";
                     }
-=======
-                    DelayChanged?.Invoke(this);
-                    if (IsSignificantDelayChange()) DelayExceptionOccurred?.Invoke(this);
->>>>>>> c066d48e
                 }
             }
         }
@@ -308,107 +288,56 @@
         {
             return Uri.CheckHostName(name) != UriHostNameType.Unknown;
         }
-        static Dictionary<string, string> GetConfig(string path)
-        {
-            string configPath = Path.GetFullPath(path);
+        static void Main(string[] args)
+        {
+            string configPath = Path.GetFullPath(args.Length > 0 ? args[0] : "config.txt");
             if (!File.Exists(configPath))
             {
-<<<<<<< HEAD
                 AnsiConsole.WriteLine($"配置文件 {configPath} 不存在。请创建配置文件后启动！");
                 return;
-=======
-                Logging.Log($"配置文件 {configPath} 不存在。");
-                AnsiConsole.WriteLine($"配置文件 {configPath} 不存在。");
-                Environment.Exit(1);
->>>>>>> c066d48e
-            }
-            Dictionary<string, string> config = [];
-            foreach (string line in File.ReadAllLines(configPath))
-            {
-                var split = line.Split(' ');
-                if (split.Length < 2)
-                {
-                    Logging.Log($"配置文件格式错误：{line}");
+            }
+            string[] configLines = File.ReadAllLines(configPath);
+            ICMPMonitor monitor = new(CTS, Logging);
+            foreach (var line in configLines)
+            {
+                var parts = line.Split(' ');
+                if (parts.Length < 2)
+                {
                     AnsiConsole.WriteLine($"配置文件格式错误：{line}");
-                    continue;
-                }
-                var (name, ip) = (split[0], split[1]);
-                if (!IsValidIP(ip) && !IsValidDomainName(ip))
-                {
-                    Logging.Log($"无效配置：{line}");
-                    AnsiConsole.WriteLine($"无效配置：{line}");
-                    continue;
-                }
-                config[name] = ip;
-            }
-<<<<<<< HEAD
-            Table table = new() { Caption = new TableTitle("按 Q 退出/按 M 消除警告") };
-            table.AddColumns("名称", "IP/域名", "状态", "延迟", "记录");
-            table.Centered();
-            AnsiConsole.Live(table).StartAsync(async ctx =>
-            {
-                while (!cts.Token.IsCancellationRequested)
-                {
-                    table.Title = new TableTitle($"{DateTime.Now:yyyy年MM月dd日 HH:mm:ss} 网络侦测");
-                    table.Rows.Clear();
-                    foreach (var task in monitor.Tasks.Values)
-                    {
-                        
-                        table.AddRow(task.Name, task.IP, task.State.ToChineseString(), $"{(int)task.Delay.TotalMilliseconds}ms",$"{(task.Warning ? $"[bold yellow on red]{task.LastLog}[/]" : task.LastLog)}");
-                    }
+                    return;
+                }
+                if (!IsValidIP(parts[1]) && !IsValidDomainName(parts[1]))
+                {
+                    AnsiConsole.WriteLine($"无效的IP地址或域名：{parts[1]}");
+                    return;
+                }
+                monitor.AddHost(parts[0], parts[1], 1000);
+            }
+            AnsiConsole.Live(monitor.TasksTable).StartAsync(async ctx =>
+            {
+                while (!CTS.Token.IsCancellationRequested)
+                {
+                    monitor.TasksTable.Title = new TableTitle($"{DateTime.Now:yyyy年MM月dd日 HH:mm:ss} 网络侦测");
                     ctx.Refresh();
-                    await Task.Delay(500, cts.Token);
+                    await Task.Delay(500, CTS.Token);
                 }
             });
             while (true)
-=======
-            if (config.Count<1)
-            {
-                Logging.Log($"配置文件中未找到可读取的配置");
-                AnsiConsole.WriteLine($"配置文件中未找到可读取的配置");
-                Environment.Exit(1);
-            }
-            return config;
-        }
-        static void Main(string[] args)
-        {
-            AppDomain.CurrentDomain.ProcessExit += (sender, e) =>
-            {
-                Logging.Log("程序退出。");
-                CTS.Cancel();
-                Logging.Dispose();
-            };
-
-            ICMPMonitor monitor = new(CTS, Logging);
-            foreach (var item in GetConfig(args.Length > 0 ? args[0] : RuntimeInformation.IsOSPlatform(OSPlatform.Windows) ? "config.txt" : "/etc/pings/config"))
->>>>>>> c066d48e
-            {
-                monitor.AddHost(item.Key, item.Value, 1000);
-            }
-
-            AnsiConsole.Clear();
-            AnsiConsole.Live(monitor.Tasks).Start((ldc) =>
-            {
-                while (!CTS.IsCancellationRequested)
-                {
-<<<<<<< HEAD
-                    cts.Cancel();
+            {
+                var key = Console.ReadKey(true);
+                if (key.Key == ConsoleKey.Q)
+                {
+                    CTS.Cancel();
                     break;
                 }
                 if (key.Key == ConsoleKey.M)
                 {
-                    foreach (var task in monitor.Tasks.Values)
+                    foreach (var task in monitor.Tasks)
                     {
                         task.Warning = false;
                     }
                 }
             }
-=======
-                    ldc.Refresh();
-                    Thread.Sleep(100);
-                }
-            });
->>>>>>> c066d48e
         }
     }
 }